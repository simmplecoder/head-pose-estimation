--- conflicted
+++ resolved
@@ -27,21 +27,11 @@
 
 def main():
     """MAIN"""
-<<<<<<< HEAD
     # Get frame from webcam or video file
     video_src = "/home/robin/Documents/landmark/dataset/300VW_Dataset_2015_12_14/009/vid.avi"
     cam = cv2.VideoCapture(video_src)
+    _, sample_frame = cam.read()
     print('video initilization succced.')
-
-    # Video output by video writer.
-    video_writer = cv2.VideoWriter(
-        'output.avi', cv2.VideoWriter_fourcc('M', 'J', 'P', 'G'), 25, (640, 480))
-=======
-    # Video source from webcam or video file.
-    video_src = 0
-    cam = cv2.VideoCapture(video_src)
-    _, sample_frame = cam.read()
->>>>>>> 0239cd9b
 
     # Introduce mark_detector to detect landmarks.
     mark_detector = MarkDetector()
@@ -66,6 +56,10 @@
         cov_process=0.1,
         cov_measure=0.1) for _ in range(6)]
 
+    # Video output by video writer.
+    video_writer = cv2.VideoWriter(
+        'output.avi', cv2.VideoWriter_fourcc('M', 'J', 'P', 'G'), 30, (width, height))
+
     while True:
         # Read frame, crop it, flip it, suits your needs.
         frame_got, frame = cam.read()
@@ -74,7 +68,7 @@
             break
 
         # Crop it if frame is larger than expected.
-        frame = frame[0:480, 300:940]
+        # frame = frame[0:480, 300:940]
 
         # If frame comes from webcam, flip it so it looks like a mirror.
         if video_src == 0:
@@ -129,15 +123,11 @@
 
         # Show preview.
         cv2.imshow("Preview", frame)
-<<<<<<< HEAD
+        if cv2.waitKey(10) == 27:
+            break
 
         # Write video file.
         video_writer.write(frame)
-
-=======
->>>>>>> 0239cd9b
-        if cv2.waitKey(10) == 27:
-            break
 
     # Clean up the multiprocessing process.
     box_process.terminate()
